--- conflicted
+++ resolved
@@ -18,23 +18,21 @@
         - trimesh.intersections.mesh_multiplane
 """
 import time
+import datetime
 
 from pychop3d.search import beam_search
-<<<<<<< HEAD
 from pychop3d import connector
-from pychop3d.config import Configuration
+from pychop3d.configuration import Configuration
 from pychop3d import utils
 
 
 def run():
-    cfg = Configuration.cfg
-    if cfg.nodes is None:
-        starter = utils.open_mesh(cfg)
-    else:
-        starter = utils.open_tree(cfg)
+    # collect the already set config
+    config = Configuration.config
+    starter = utils.open_mesh(config)
 
     t0 = time.time()
-    tree = beam_search(starter, cfg)
+    tree = beam_search(starter)
     print(f"Best BSP-tree found in {time.time() - t0} seconds")
     tree.save("final_tree.json")
 
@@ -44,42 +42,13 @@
     tree = connector_placer.insert_connectors(tree, state)
     print(f"Best connector arrangement found in {time.time() - t0} seconds")
 
-    tree.export_stl(cfg)
-    tree.save("final_tree_with_connectors.json", cfg, state)
+    tree.export_stl(config)
+    tree.save("final_tree_with_connectors.json", state)
 
 
 if __name__ == "__main__":
-    run()
-=======
-from pychop3d.bsp_mesh import BSPMesh
-from pychop3d.bsp import BSPTree
-from pychop3d.utils import insert_connectors
-from pychop3d.configuration import Configuration
-
-date_string = datetime.datetime.now().strftime('%Y%m%d_%H%M%S')
-config = Configuration.config
-config.plane_spacing = 30
-config.scale_factor = 2.5
-config.save(f"{date_string}_config.yml")
-
-mesh = trimesh.load(config.mesh, validate=True)
-mesh.apply_scale(config.scale_factor)
-chull = mesh.convex_hull
-mesh = BSPMesh.from_trimesh(mesh)
-mesh._convex_hull = chull
-
-t0 = time.time()
-best_tree = beam_search(mesh)
-print(f"Best BSP-tree found in {time.time() - t0} seconds")
-
-best_tree.save(os.path.join(config.directory, "final_tree.json"), [])
-
-t0 = time.time()
-state = best_tree.simulated_annealing_connector_placement()
-print(f"Best connector arrangement found in {time.time() - t0} seconds")
-
-best_tree.save(os.path.join(config.directory, "tree.json"), state)
-
-best_tree = insert_connectors(best_tree, state)
-best_tree.export_stl(config.directory)
->>>>>>> 3ffe6d77
+    # name and save the config
+    date_string = datetime.datetime.now().strftime('%Y%m%d_%H%M%S')
+    config = Configuration.config
+    config.save(f"{date_string}_config.yml")
+    run()