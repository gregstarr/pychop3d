--- conflicted
+++ resolved
@@ -1,5 +1,6 @@
 import numpy as np
 import trimesh
+import json
 
 from pychop3d import constants
 from pychop3d import bsp_mesh
@@ -10,13 +11,13 @@
     mesh = trimesh.load(cfg.mesh)
 
     if cfg.scale:
-        if hasattr(cfg, 'factor'):
-            factor = cfg.factor
+        if hasattr(cfg, 'scale_factor'):
+            factor = cfg.scale_factor
         else:
             factor = np.ceil(1.1 / np.max(mesh.extents / cfg.printer_extents))
         if factor > 1:
             mesh.apply_scale(factor)
-            cfg.factor = factor
+            cfg.scale_factor = factor
 
     chull = mesh.convex_hull
     mesh = bsp_mesh.BSPMesh.from_trimesh(mesh, chull)
@@ -24,14 +25,16 @@
     return mesh
 
 
-def open_tree(cfg):
-    mesh = cfg.open_mesh()
+def open_tree(mesh, tree_file):
+    with open(tree_file) as f:
+        data = json.load(f)
+
+    node_data = data['nodes']
     tree = bsp.BSPTree(mesh)
-    if cfg.nodes is not None:
-        for n in cfg.nodes:
-            plane = (np.array(n['origin']), np.array(n['normal']))
-            node = tree.get_node(n['path'])
-            tree = tree.expand_node(plane, node)
+    for n in node_data:
+        plane = (np.array(n['origin']), np.array(n['normal']))
+        node = tree.get_node(n['path'])
+        tree = tree.expand_node(plane, node)
     return tree
 
 
@@ -50,148 +53,14 @@
     return not_at_goal
 
 
-<<<<<<< HEAD
-=======
-def uniform_normals():
-    """http://corysimon.github.io/articles/uniformdistn-on-sphere/
-    """
-    theta = np.arange(0, np.pi, np.pi / constants.N_THETA)
-    phi = np.arccos(1 - np.arccos(1 - np.arange(0, 1, 1 / constants.N_PHI)))
-    theta, phi = np.meshgrid(theta, phi)
-    theta = theta.ravel()
-    phi = phi.ravel()
-    return np.stack((np.sin(phi) * np.cos(theta), np.sin(phi) * np.sin(theta), np.cos(phi)), axis=1)
-
-
->>>>>>> 3ffe6d77
 def get_unique_normals(non_unique_normals):
     rounded = np.round(non_unique_normals, 3)
     view = rounded.view(dtype=[('', float), ('', float), ('', float)])
     unique = np.unique(view)
     return unique.view(dtype=float).reshape((unique.shape[0], -1))
-<<<<<<< HEAD
-=======
-
-
-def bidirectional_split(mesh, origin, normal, get_connections=True):
-    """https://github.com/mikedh/trimesh/issues/235"""
-    s = mesh.section(plane_origin=origin, plane_normal=normal)
-    # check for the possibility that the plane passes between separate components and doesn't intersect with anything
-    if s is None:
-        return None, None, None
-    # triangulate the cross section
-    on_plane, to_3D = s.to_planar()
-    v, f = [], []
-    for polygon in on_plane.polygons_full:
-        tri = trimesh.creation.triangulate_polygon(polygon, triangle_args='p', allow_boundary_steiner=False)
-        v.append(tri[0])
-        f.append(tri[1])
-    vf, ff = trimesh.util.append_faces(v, f)
-    vf = np.column_stack((vf, np.zeros(len(vf))))
-    vf = trimesh.transform_points(vf, to_3D)
-    ff = np.fliplr(ff)
-    # create cap which is the same for both sides of split
-    cap = trimesh.Trimesh(vf, ff)
-
-    # get positive section
-    positive_sliced = mesh.slice_plane(plane_origin=origin, plane_normal=normal)
-    positive_capped = positive_sliced + cap
-    positive_capped._validate = True
-    positive_capped.process()
-    positive_capped.fix_normals()
-    if np.any(positive_capped.extents < constants.EPSILON):
-        return None, None, None
-    positive_capped.remove_degenerate_faces()
-
-    # get negative section
-    negative_sliced = mesh.slice_plane(plane_origin=origin, plane_normal=-1 * normal)
-    negative_capped = negative_sliced + cap
-    negative_capped._validate = True
-    negative_capped.process()
-    negative_capped.fix_normals()
-    if np.any(negative_capped.extents < constants.EPSILON):
-        return None, None, None
-    negative_capped.remove_degenerate_faces()
-
-    if not get_connections:
-        return positive_capped, negative_capped
-    # find connector sites
-    connected_components_site_info = []  # list of dictionaries, one for each connected component
-    for polygon in on_plane.polygons_full:
-        plane_samples = grid_sample_polygon(polygon)
-        mesh_samples = trimesh.transform_points(np.column_stack((plane_samples, np.zeros(plane_samples.shape[0]))), to_3D)
-        if mesh_samples.size == 0:
-            return None, None, None
-        pos_dists = positive_capped.nearest.signed_distance(mesh_samples + (1 + constants.CONNECTOR_DIAMETER) * normal)
-        neg_dists = negative_capped.nearest.signed_distance(mesh_samples + (1 + constants.CONNECTOR_DIAMETER) * -1 * normal)
-        pos_valid_mask = pos_dists > constants.CONNECTOR_DIAMETER
-        neg_valid_mask = neg_dists > constants.CONNECTOR_DIAMETER
-        if not np.any(pos_valid_mask) and not np.any(neg_valid_mask):
-            return None, None, None
-        ch_area_mask = np.logical_or(pos_valid_mask, neg_valid_mask)
-        convex_hull_area = SG.MultiPoint(plane_samples[ch_area_mask]).buffer(constants.CONNECTOR_DIAMETER/2).convex_hull.area
-        component_area = polygon.area
-        objective = max(component_area / convex_hull_area - constants.CONNECTOR_OBJECTIVE_THRESHOLD, 0)
-        pos_sites = mesh_samples[pos_valid_mask]
-        pos_normals = np.ones((pos_valid_mask.sum(), 1)) * normal[None, :]
-        neg_sites = mesh_samples[neg_valid_mask]
-        neg_normals = np.ones((neg_valid_mask.sum(), 1)) * -1 * normal[None, :]
-        sites = np.concatenate((pos_sites, neg_sites), axis=0)
-        normals = np.concatenate((pos_normals, neg_normals), axis=0)
-        side = np.concatenate((np.ones(pos_valid_mask.sum()), -1 * np.ones(neg_valid_mask.sum())))
-        connected_component_dict = {'sites': sites, 'normals': normals, 'side': side,
-                                    'area': component_area, 'objective': objective}
-        connected_components_site_info.append(connected_component_dict)
-
-    return positive_capped, negative_capped, connected_components_site_info
-
-
-def grid_sample_polygon(polygon):
-    min_x, min_y, max_x, max_y = polygon.bounds
-    X, Y = np.meshgrid(np.arange(min_x, max_x, constants.CONNECTOR_DIAMETER)[1:],
-                       np.arange(min_y, max_y, constants.CONNECTOR_DIAMETER)[1:])
-    xy = np.stack((X.ravel(), Y.ravel()), axis=1)
-    mask = np.zeros(xy.shape[0], dtype=bool)
-    for i in range(xy.shape[0]):
-        point = SG.Point(xy[i])
-        if point.within(polygon):
-            mask[i] = True
-    return xy[mask]
->>>>>>> 3ffe6d77
 
 
 def plane(normal, origin, w=100):
     xform = np.linalg.inv(trimesh.points.plane_transform(origin, normal))
     box = trimesh.primitives.Box(extents=(w, w, .5), transform=xform)
-    return box
-<<<<<<< HEAD
-=======
-
-
-def insert_connectors(tree, state):
-    new_tree = bsp.BSPTree(tree.nodes[0].part)
-    cc_last = None
-    for i in range(state.sum()):
-        cc = tree.connected_component[state][i]
-        if cc != cc_last:
-            node = tree.nodes[tree.connected_component_nodes[cc]]
-            new_tree = new_tree.expand_node(node.plane, node)
-            new_node = new_tree.get_node(node.path)
-            cc_last = cc
-
-        xform = tree.connectors[state][i].primitive.transform
-        slot = trimesh.primitives.Box(
-            extents=np.ones(3) * (constants.CONNECTOR_DIAMETER + constants.CONNECTOR_TOLERANCE),
-            transform=xform)
-        try:
-            if tree.sides[state][i] == 1:
-                new_node.children[0].part = new_node.children[0].part.difference(slot, engine='scad')
-                new_node.children[1].part = new_node.children[1].part.union(tree.connectors[state][i], engine='scad')
-            else:
-                new_node.children[1].part = new_node.children[1].part.difference(slot, engine='scad')
-                new_node.children[0].part = new_node.children[0].part.union(tree.connectors[state][i], engine='scad')
-        except:
-            print()
-
-    return new_tree
->>>>>>> 3ffe6d77
+    return box