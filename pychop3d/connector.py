--- conflicted
+++ resolved
@@ -133,15 +133,9 @@
         for node in tree.nodes:
             if node.plane is None:
                 continue
-<<<<<<< HEAD
             new_tree2 = bsp_tree.expand_node(new_tree, node.path, node.plane)
-            if new_tree is None:
+            if new_tree2 is None:
                 bsp_tree.expand_node(new_tree, node.path, node.plane)
-=======
-            new_tree2 = new_tree.expand_node(node.plane, node)
-            if new_tree2 is None:
-                new_tree.expand_node(node.plane, node)
->>>>>>> d72648f1
             else:
                 new_tree = new_tree2
             new_node = new_tree.get_node(node.path)
