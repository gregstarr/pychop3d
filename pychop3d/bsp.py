import trimesh
import trimesh
import numpy as np
import copy
import itertools
import json
import os

from pychop3d import constants
from pychop3d import bsp_mesh
<<<<<<< HEAD
from pychop3d.config import Configuration


cfg = Configuration.cfg
=======
from pychop3d.configuration import Configuration


config = Configuration.config
>>>>>>> 3ffe6d77


class BSPNode:

    def __init__(self, part, parent=None, num=None):
        self.part = part
        self.parent = parent
        self.children = {}
        self.path = tuple()
        self.plane = None
<<<<<<< HEAD
        self.cross_section = None
=======
        self.connector_data = None
        self.n_parts = np.prod(np.ceil(self.get_bounding_box_oriented().primitive.extents / config.printer_extents))
        self.terminated = np.all(self.get_bounding_box_oriented().primitive.extents < config.printer_extents)
>>>>>>> 3ffe6d77
        # if this isn't the root node
        if self.parent is not None:
            self.path = (*self.parent.path, num)

    def split(self, plane):
        self.plane = plane
        origin, normal = plane
        positive, negative, cross_section = self.part.bidirectional_split(origin, normal)

        if None in [positive, negative, cross_section]:
            return False

        if not cross_section.find_connector_sites(positive, negative):
            return False

        self.cross_section = cross_section
        self.children[0] = BSPNode(positive, parent=self, num=0)
        self.children[1] = BSPNode(negative, parent=self, num=1)
        print('.', end='')
        return True

    def get_bounding_box_oriented(self):
        try:
            return self.part.bounding_box_oriented
        except Exception as e:
            print(e)
            print("REGULAR CONVEX HULL FAILED, USING APPROXIMATION")
            samples, *_ = self.part.nearest.on_surface(constants.CH_SAMPLE_POINTS)
            point_cloud = trimesh.PointCloud(samples)
            return point_cloud.bounding_box_oriented

<<<<<<< HEAD
    def terminated(self):
        return np.all(self.get_bounding_box_oriented().primitive.extents < cfg.printer_extents)

    def number_of_parts_estimate(self):
        return np.prod(np.ceil(self.get_bounding_box_oriented().primitive.extents / cfg.printer_extents))

=======
>>>>>>> 3ffe6d77
    def auxiliary_normals(self):
        obb_xform = np.array(self.get_bounding_box_oriented().primitive.transform)
        return obb_xform[:3, :3]

<<<<<<< HEAD
    def get_planes(self, normal, plane_spacing=cfg.plane_spacing):
=======
    def get_planes(self, normal, plane_spacing=config.plane_spacing):
>>>>>>> 3ffe6d77
        projection = self.part.vertices @ normal
        limits = [projection.min(), projection.max()]
        planes = [(d * normal, normal) for d in np.arange(limits[0], limits[1], plane_spacing)][1:]
        return planes

    def different_from(self, other_node):
        plane_transform = trimesh.points.plane_transform(*self.plane)
        o = other_node.plane[0]
        op = np.array([o[0], o[1], o[2], 1], dtype=float)
        op = (plane_transform @ op)[:3]
        angle = trimesh.transformations.angle_between_vectors(self.plane[1], other_node.plane[1])
        angle = min(np.pi - angle, angle)

        return (np.sqrt(np.sum(op ** 2)) > cfg.different_origin_th or
                angle > cfg.different_angle_th)

    def get_connection_objective(self):
        return max([cc.objective for cc in self.cross_section.connected_components])


class BSPTree:

    def __init__(self, part: trimesh.Trimesh):
        self.nodes = [BSPNode(part)]
<<<<<<< HEAD
        self._node_data = {}
        self._objective = None

        self.a_part = cfg.part_weight
        self.a_util = cfg.utilization_weight
        self.a_connector = cfg.connector_weight
        self.a_fragility = cfg.fragility_weight
        self.a_seam = cfg.seam_weight
        self.a_symmetry = cfg.symmetry_weight

    @property
    def objective(self):
        if self._objective is None:
            self._objective = self.get_objective()
        return self._objective

    @classmethod
    def from_node_data(cls, part, node_data):
        tree = cls(part)
        for path, plane in node_data.items():
            node = tree.get_node(path)
            tree = tree.expand_node(plane, node)
        return tree

    def copy(self):
        # return BSPTree.from_node_data(self.nodes[0].part.copy(), self._node_data)
        new_tree = copy.deepcopy(self)
        new_tree._objective = None
        return new_tree

    def expand_node(self, plane, node):
        new_tree = self.copy()
        for n in new_tree.nodes:
            old_node = self.get_node(n.path)
            chull = old_node.part.convex_hull.copy()
            part = old_node.part.copy()
            n.part = bsp_mesh.BSPMesh.from_trimesh(part, chull)

        new_node = new_tree.get_node(node.path)
        if not new_node.split(plane):
            return None
        new_tree._node_data[node.path] = plane
        new_tree.nodes += list(new_node.children.values())
        return new_tree
=======
        self.a_part = config.objective_weights['part']
        self.a_util = config.objective_weights['utilization']
        self.a_connector = config.objective_weights['connector']
        self.a_fragility = config.objective_weights['fragility']
        self.a_seam = config.objective_weights['seam']
        self.a_symmetry = config.objective_weights['symmetry']
>>>>>>> 3ffe6d77

    def get_node(self, path=None):
        node = self.nodes[0]
        if not path:
            return node
        else:
            for i in path:
                node = node.children[i]
        return node

    def get_leaves(self):
        nodes = [self.nodes[0]]
        leaves = []
        while nodes:
            node = nodes.pop()
            if node.children == {}:
                leaves.append(node)
            else:
                nodes += list(node.children.values())
        return leaves

    def terminated(self):
        leaves = self.get_leaves()
        for leaf in leaves:
            if not leaf.terminated:
                return False
        return True

    def largest_part(self):
        return sorted(self.get_leaves(), key=lambda x: x.n_parts)[-1]

    def sufficiently_different(self, node, tree_set):
        if not tree_set:
            return True
        for tree in tree_set:
            if not self.different_from(tree, node):
                return False
        return True

    def different_from(self, tree, node):
        self_node = self.get_node(node.path)
        other_node = tree.get_node(node.path)
        return self_node.different_from(other_node)

    def nparts_objective(self):
        theta_0 = self.nodes[0].n_parts
        return sum([l.n_parts for l in self.get_leaves()]) / theta_0

    def utilization_objective(self):
<<<<<<< HEAD
        V = np.prod(cfg.printer_extents)
        return max([1 - leaf.part.volume / (leaf.number_of_parts_estimate() * V) for leaf in self.get_leaves()])
=======
        V = np.prod(config.printer_extents)
        return max([1 - leaf.part.volume / (leaf.n_parts * V) for leaf in self.get_leaves()])
>>>>>>> 3ffe6d77

    def connector_objective(self):
        return max([n.get_connection_objective() for n in self.nodes if n.cross_section is not None])

    def fragility_objective(self):
        leaves = self.get_leaves()
        nodes = {}
        for leaf in leaves:
            path = tuple(leaf.parent.path)
            if path not in nodes:
                nodes[path] = leaf.parent

        for node in nodes.values():
            origin, normal = node.plane
            mesh = node.part
<<<<<<< HEAD
            possibly_fragile = np.abs(mesh.vertex_normals @ normal) > cfg.fragility_objective_th
=======
            possibly_fragile = np.abs(mesh.vertex_normals @ normal) > config.fragility_objective_th
>>>>>>> 3ffe6d77
            if not np.any(possibly_fragile):
                continue
            ray_origins = mesh.vertices[possibly_fragile] - .1 * mesh.vertex_normals[possibly_fragile]
            distance_to_plane = np.abs((ray_origins - origin) @ normal)
            side_mask = (ray_origins - origin) @ normal > 0
            ray_directions = np.ones((ray_origins.shape[0], 1)) * normal[None, :]
            ray_directions[side_mask] *= -1
            hits = mesh.ray.intersects_any(ray_origins, ray_directions)
<<<<<<< HEAD
            if np.any(distance_to_plane[~hits] < 1.5 * node.cross_section.get_average_connector_size()):
=======
            if np.any(distance_to_plane[~hits] < 1.5 * config.connector_diameter):
>>>>>>> 3ffe6d77
                return np.inf
            if not np.any(hits):
                continue
            locs, index_ray, index_tri = mesh.ray.intersects_location(ray_origins, ray_directions)
            ray_mesh_dist = np.sqrt(np.sum((ray_origins[index_ray] - locs) ** 2, axis=1))
<<<<<<< HEAD
            if np.any((distance_to_plane[index_ray] < 1.5 * node.cross_section.get_average_connector_size()) *
=======
            if np.any((distance_to_plane[index_ray] < 1.5 * config.connector_diameter) *
>>>>>>> 3ffe6d77
                      (distance_to_plane[index_ray] < ray_mesh_dist)):
                return np.inf
        return 0

    def seam_objective(self):
        return 0

    def symmetry_objective(self):
        return 0

    def get_objective(self):
        part = self.a_part * self.nparts_objective()
        util = self.a_util * self.utilization_objective()
        connector = self.a_connector * self.connector_objective()
        fragility = self.a_fragility * self.fragility_objective()
        seam = self.a_seam * self.seam_objective()
        symmetry = self.a_symmetry * self.symmetry_objective()
        return part + util + connector + fragility + seam + symmetry

    def report_objectives(self):
        objectives = {
            'part': self.nparts_objective(),
            'utilization': self.utilization_objective(),
            'connector': self.connector_objective(),
            'fragility': self.fragility_objective(),
            'seam': self.seam_objective(),
            'symmetry': self.symmetry_objective()
        }
        return objectives

    def preview(self):
        scene = trimesh.scene.Scene()
        for leaf in self.get_leaves():
            leaf.part.visual.face_colors = np.random.rand(3)*255
            scene.add_geometry(leaf.part)
        scene.show()

<<<<<<< HEAD
    def save(self, filename, state=None):
=======
    def setup_connector_placement(self):
        self.connected_component = []
        self.sites = []
        self.normals = []
        self.sides = []
        self.connected_component_nodes = []
        self.connected_component_areas = []
        cci = 0
        for n, node in enumerate(self.nodes):
            if node.connector_data is None:
                continue
            for cc in node.connector_data:
                self.connected_component_nodes.append(n)
                self.connected_component.append(np.ones(cc['sites'].shape[0], dtype=int) * cci)
                self.sites.append(cc['sites'])
                self.normals.append(cc['normals'])
                self.sides.append(cc['side'])
                self.connected_component_areas.append(cc['area'])
                cci += 1
        self.connected_component = np.concatenate(self.connected_component, axis=0)
        self.sites = np.concatenate(self.sites, axis=0)
        self.normals = np.concatenate(self.normals, axis=0)
        self.sides = np.concatenate(self.sides, axis=0)
        self.connected_component_nodes = np.array(self.connected_component_nodes)
        connectors = []
        for site, normal in zip(self.sites, self.normals):
            box = trimesh.primitives.Box(extents=np.ones(3) * config.connector_diameter)
            box.apply_transform(np.linalg.inv(trimesh.points.plane_transform(site, normal)))
            box.apply_transform(trimesh.transformations.translation_matrix(normal * (config.connector_diameter / 2 - .1)))
            connectors.append(box)
        self.connectors = np.array(connectors)
        self.connection_matrix = np.zeros((self.sites.shape[0], self.sites.shape[0]), dtype=bool)
        for i, j in itertools.combinations(range(self.sites.shape[0]), 2):
            a = self.connectors[i]
            b = self.connectors[j]
            if (np.any(a.contains(b.vertices + .1 * np.random.rand(3))) or
                    np.any(b.contains(a.vertices + np.random.rand(3) * .1))):
                self.connection_matrix[i, j] = True

    def evaluate_connector_objective(self, state):
        objective = 0
        n_collisions = self.connection_matrix[state, :][:, state].sum()
        objective += config.connector_collision_penalty * n_collisions

        for cci in range(len(self.connected_component_areas)):
            comp_area = self.connected_component_areas[cci]
            rc = min(np.sqrt(comp_area) / 2, 10 * config.connector_diameter)
            mask = (self.connected_component == cci) * state
            ci = 0
            if mask.sum():
                sites = self.sites[mask]
                ci = mask.sum() * np.pi * rc**2
                for i, j in itertools.combinations(range(mask.sum()), 2):
                    d = np.sqrt(((sites[i, :3] - sites[j, :3]) ** 2).sum())
                    if d < 2 * rc:
                        ci -= 2 * np.pi * (rc - d/2) ** 2
            objective += comp_area / (10**-5 + max(0, ci))
            if ci < 0:
                objective -= ci / comp_area

        return objective

    def simulated_annealing_connector_placement(self):
        self.setup_connector_placement()
        state = np.random.rand(self.sites.shape[0]) > (1 - config.sa_initial_connector_ratio)
        objective = self.evaluate_connector_objective(state)
        print(f"initial objective: {objective}")
        # initialization
        for i in range(config.sa_initialization_iterations):
            if not i % (config.sa_initialization_iterations // 10):
                print('.', end='')
            state, objective = self.SA_iteration(state, objective, 0)

        print(f"\npost initialization objective: {objective}")
        initial_temp = objective / 2
        for i, temp in enumerate(np.linspace(initial_temp, 0, config.sa_iterations)):
            if not i % (config.sa_iterations // 10):
                print('.', end='')
            state, objective = self.SA_iteration(state, objective, temp)

        print(f"\nfinal objective: {objective}")
        return state

    def SA_iteration(self, state, objective, temp):
        new_state = state.copy()
        if np.random.randint(0, 2):
            e = np.random.randint(0, self.sites.shape[0])
            new_state[e] = 0 if state[e] else 1
        else:
            add = np.random.choice(np.argwhere(~state)[:, 0])
            remove = np.random.choice(np.argwhere(state)[:, 0])
            new_state[add] = 1
            new_state[remove] = 0

        new_objective = self.evaluate_connector_objective(new_state)
        if new_objective < objective:
            return new_state, new_objective
        elif temp > 0:
            if np.random.rand() < np.exp(-(new_objective - objective) / temp):
                return new_state, new_objective
        return state, objective

    def save(self, filename, state):
>>>>>>> 3ffe6d77
        nodes = []
        for node in self.nodes:
            if node.plane is not None:
                this_node = {'path': node.path, 'origin': list(node.plane[0]), 'normal': list(node.plane[1])}
                nodes.append(this_node)

        cfg.nodes = nodes

        if state is not None:
            cfg.state = [bool(s) for s in state]

        cfg.save(filename)

    def export_stl(self):
        for i, leaf in enumerate(self.get_leaves()):
            leaf.part.export(os.path.join(cfg.directory, f"{i}.stl"))
<|MERGE_RESOLUTION|>--- conflicted
+++ resolved
@@ -8,17 +8,10 @@
 
 from pychop3d import constants
 from pychop3d import bsp_mesh
-<<<<<<< HEAD
-from pychop3d.config import Configuration
-
-
-cfg = Configuration.cfg
-=======
 from pychop3d.configuration import Configuration
 
 
 config = Configuration.config
->>>>>>> 3ffe6d77
 
 
 class BSPNode:
@@ -29,13 +22,9 @@
         self.children = {}
         self.path = tuple()
         self.plane = None
-<<<<<<< HEAD
         self.cross_section = None
-=======
-        self.connector_data = None
         self.n_parts = np.prod(np.ceil(self.get_bounding_box_oriented().primitive.extents / config.printer_extents))
         self.terminated = np.all(self.get_bounding_box_oriented().primitive.extents < config.printer_extents)
->>>>>>> 3ffe6d77
         # if this isn't the root node
         if self.parent is not None:
             self.path = (*self.parent.path, num)
@@ -67,24 +56,11 @@
             point_cloud = trimesh.PointCloud(samples)
             return point_cloud.bounding_box_oriented
 
-<<<<<<< HEAD
-    def terminated(self):
-        return np.all(self.get_bounding_box_oriented().primitive.extents < cfg.printer_extents)
-
-    def number_of_parts_estimate(self):
-        return np.prod(np.ceil(self.get_bounding_box_oriented().primitive.extents / cfg.printer_extents))
-
-=======
->>>>>>> 3ffe6d77
     def auxiliary_normals(self):
         obb_xform = np.array(self.get_bounding_box_oriented().primitive.transform)
         return obb_xform[:3, :3]
 
-<<<<<<< HEAD
-    def get_planes(self, normal, plane_spacing=cfg.plane_spacing):
-=======
     def get_planes(self, normal, plane_spacing=config.plane_spacing):
->>>>>>> 3ffe6d77
         projection = self.part.vertices @ normal
         limits = [projection.min(), projection.max()]
         planes = [(d * normal, normal) for d in np.arange(limits[0], limits[1], plane_spacing)][1:]
@@ -98,27 +74,32 @@
         angle = trimesh.transformations.angle_between_vectors(self.plane[1], other_node.plane[1])
         angle = min(np.pi - angle, angle)
 
-        return (np.sqrt(np.sum(op ** 2)) > cfg.different_origin_th or
-                angle > cfg.different_angle_th)
+        return (np.sqrt(np.sum(op ** 2)) > config.different_origin_th or
+                angle > config.different_angle_th)
 
     def get_connection_objective(self):
         return max([cc.objective for cc in self.cross_section.connected_components])
 
+    def copy(self):
+        copied = copy.deepcopy(self)
+        chull = self.part.convex_hull.copy()
+        part = self.part.copy()
+        copied.part = bsp_mesh.BSPMesh.from_trimesh(part, chull)
+        return copied
+
 
 class BSPTree:
 
     def __init__(self, part: trimesh.Trimesh):
         self.nodes = [BSPNode(part)]
-<<<<<<< HEAD
         self._node_data = {}
         self._objective = None
-
-        self.a_part = cfg.part_weight
-        self.a_util = cfg.utilization_weight
-        self.a_connector = cfg.connector_weight
-        self.a_fragility = cfg.fragility_weight
-        self.a_seam = cfg.seam_weight
-        self.a_symmetry = cfg.symmetry_weight
+        self.a_part = config.objective_weights['part']
+        self.a_util = config.objective_weights['utilization']
+        self.a_connector = config.objective_weights['connector']
+        self.a_fragility = config.objective_weights['fragility']
+        self.a_seam = config.objective_weights['seam']
+        self.a_symmetry = config.objective_weights['symmetry']
 
     @property
     def objective(self):
@@ -154,14 +135,6 @@
         new_tree._node_data[node.path] = plane
         new_tree.nodes += list(new_node.children.values())
         return new_tree
-=======
-        self.a_part = config.objective_weights['part']
-        self.a_util = config.objective_weights['utilization']
-        self.a_connector = config.objective_weights['connector']
-        self.a_fragility = config.objective_weights['fragility']
-        self.a_seam = config.objective_weights['seam']
-        self.a_symmetry = config.objective_weights['symmetry']
->>>>>>> 3ffe6d77
 
     def get_node(self, path=None):
         node = self.nodes[0]
@@ -211,13 +184,8 @@
         return sum([l.n_parts for l in self.get_leaves()]) / theta_0
 
     def utilization_objective(self):
-<<<<<<< HEAD
-        V = np.prod(cfg.printer_extents)
-        return max([1 - leaf.part.volume / (leaf.number_of_parts_estimate() * V) for leaf in self.get_leaves()])
-=======
         V = np.prod(config.printer_extents)
         return max([1 - leaf.part.volume / (leaf.n_parts * V) for leaf in self.get_leaves()])
->>>>>>> 3ffe6d77
 
     def connector_objective(self):
         return max([n.get_connection_objective() for n in self.nodes if n.cross_section is not None])
@@ -233,11 +201,7 @@
         for node in nodes.values():
             origin, normal = node.plane
             mesh = node.part
-<<<<<<< HEAD
-            possibly_fragile = np.abs(mesh.vertex_normals @ normal) > cfg.fragility_objective_th
-=======
             possibly_fragile = np.abs(mesh.vertex_normals @ normal) > config.fragility_objective_th
->>>>>>> 3ffe6d77
             if not np.any(possibly_fragile):
                 continue
             ray_origins = mesh.vertices[possibly_fragile] - .1 * mesh.vertex_normals[possibly_fragile]
@@ -246,21 +210,13 @@
             ray_directions = np.ones((ray_origins.shape[0], 1)) * normal[None, :]
             ray_directions[side_mask] *= -1
             hits = mesh.ray.intersects_any(ray_origins, ray_directions)
-<<<<<<< HEAD
             if np.any(distance_to_plane[~hits] < 1.5 * node.cross_section.get_average_connector_size()):
-=======
-            if np.any(distance_to_plane[~hits] < 1.5 * config.connector_diameter):
->>>>>>> 3ffe6d77
                 return np.inf
             if not np.any(hits):
                 continue
             locs, index_ray, index_tri = mesh.ray.intersects_location(ray_origins, ray_directions)
             ray_mesh_dist = np.sqrt(np.sum((ray_origins[index_ray] - locs) ** 2, axis=1))
-<<<<<<< HEAD
             if np.any((distance_to_plane[index_ray] < 1.5 * node.cross_section.get_average_connector_size()) *
-=======
-            if np.any((distance_to_plane[index_ray] < 1.5 * config.connector_diameter) *
->>>>>>> 3ffe6d77
                       (distance_to_plane[index_ray] < ray_mesh_dist)):
                 return np.inf
         return 0
@@ -298,126 +254,20 @@
             scene.add_geometry(leaf.part)
         scene.show()
 
-<<<<<<< HEAD
     def save(self, filename, state=None):
-=======
-    def setup_connector_placement(self):
-        self.connected_component = []
-        self.sites = []
-        self.normals = []
-        self.sides = []
-        self.connected_component_nodes = []
-        self.connected_component_areas = []
-        cci = 0
-        for n, node in enumerate(self.nodes):
-            if node.connector_data is None:
-                continue
-            for cc in node.connector_data:
-                self.connected_component_nodes.append(n)
-                self.connected_component.append(np.ones(cc['sites'].shape[0], dtype=int) * cci)
-                self.sites.append(cc['sites'])
-                self.normals.append(cc['normals'])
-                self.sides.append(cc['side'])
-                self.connected_component_areas.append(cc['area'])
-                cci += 1
-        self.connected_component = np.concatenate(self.connected_component, axis=0)
-        self.sites = np.concatenate(self.sites, axis=0)
-        self.normals = np.concatenate(self.normals, axis=0)
-        self.sides = np.concatenate(self.sides, axis=0)
-        self.connected_component_nodes = np.array(self.connected_component_nodes)
-        connectors = []
-        for site, normal in zip(self.sites, self.normals):
-            box = trimesh.primitives.Box(extents=np.ones(3) * config.connector_diameter)
-            box.apply_transform(np.linalg.inv(trimesh.points.plane_transform(site, normal)))
-            box.apply_transform(trimesh.transformations.translation_matrix(normal * (config.connector_diameter / 2 - .1)))
-            connectors.append(box)
-        self.connectors = np.array(connectors)
-        self.connection_matrix = np.zeros((self.sites.shape[0], self.sites.shape[0]), dtype=bool)
-        for i, j in itertools.combinations(range(self.sites.shape[0]), 2):
-            a = self.connectors[i]
-            b = self.connectors[j]
-            if (np.any(a.contains(b.vertices + .1 * np.random.rand(3))) or
-                    np.any(b.contains(a.vertices + np.random.rand(3) * .1))):
-                self.connection_matrix[i, j] = True
-
-    def evaluate_connector_objective(self, state):
-        objective = 0
-        n_collisions = self.connection_matrix[state, :][:, state].sum()
-        objective += config.connector_collision_penalty * n_collisions
-
-        for cci in range(len(self.connected_component_areas)):
-            comp_area = self.connected_component_areas[cci]
-            rc = min(np.sqrt(comp_area) / 2, 10 * config.connector_diameter)
-            mask = (self.connected_component == cci) * state
-            ci = 0
-            if mask.sum():
-                sites = self.sites[mask]
-                ci = mask.sum() * np.pi * rc**2
-                for i, j in itertools.combinations(range(mask.sum()), 2):
-                    d = np.sqrt(((sites[i, :3] - sites[j, :3]) ** 2).sum())
-                    if d < 2 * rc:
-                        ci -= 2 * np.pi * (rc - d/2) ** 2
-            objective += comp_area / (10**-5 + max(0, ci))
-            if ci < 0:
-                objective -= ci / comp_area
-
-        return objective
-
-    def simulated_annealing_connector_placement(self):
-        self.setup_connector_placement()
-        state = np.random.rand(self.sites.shape[0]) > (1 - config.sa_initial_connector_ratio)
-        objective = self.evaluate_connector_objective(state)
-        print(f"initial objective: {objective}")
-        # initialization
-        for i in range(config.sa_initialization_iterations):
-            if not i % (config.sa_initialization_iterations // 10):
-                print('.', end='')
-            state, objective = self.SA_iteration(state, objective, 0)
-
-        print(f"\npost initialization objective: {objective}")
-        initial_temp = objective / 2
-        for i, temp in enumerate(np.linspace(initial_temp, 0, config.sa_iterations)):
-            if not i % (config.sa_iterations // 10):
-                print('.', end='')
-            state, objective = self.SA_iteration(state, objective, temp)
-
-        print(f"\nfinal objective: {objective}")
-        return state
-
-    def SA_iteration(self, state, objective, temp):
-        new_state = state.copy()
-        if np.random.randint(0, 2):
-            e = np.random.randint(0, self.sites.shape[0])
-            new_state[e] = 0 if state[e] else 1
-        else:
-            add = np.random.choice(np.argwhere(~state)[:, 0])
-            remove = np.random.choice(np.argwhere(state)[:, 0])
-            new_state[add] = 1
-            new_state[remove] = 0
-
-        new_objective = self.evaluate_connector_objective(new_state)
-        if new_objective < objective:
-            return new_state, new_objective
-        elif temp > 0:
-            if np.random.rand() < np.exp(-(new_objective - objective) / temp):
-                return new_state, new_objective
-        return state, objective
-
-    def save(self, filename, state):
->>>>>>> 3ffe6d77
         nodes = []
         for node in self.nodes:
             if node.plane is not None:
                 this_node = {'path': node.path, 'origin': list(node.plane[0]), 'normal': list(node.plane[1])}
                 nodes.append(this_node)
 
-        cfg.nodes = nodes
+        config.nodes = nodes
 
         if state is not None:
-            cfg.state = [bool(s) for s in state]
-
-        cfg.save(filename)
+            config.state = [bool(s) for s in state]
+
+        config.save(filename)
 
     def export_stl(self):
         for i, leaf in enumerate(self.get_leaves()):
-            leaf.part.export(os.path.join(cfg.directory, f"{i}.stl"))
+            leaf.part.export(os.path.join(config.directory, f"{i}.stl"))
