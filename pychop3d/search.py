--- conflicted
+++ resolved
@@ -3,19 +3,6 @@
 
 from pychop3d import utils
 from pychop3d import bsp
-<<<<<<< HEAD
-from pychop3d.config import Configuration
-
-
-cfg = Configuration.cfg
-
-
-def evaluate_cuts(base_tree, node):
-    N = cfg.normals
-    Np = node.auxiliary_normals()
-    N = np.concatenate((N, Np), axis=0)
-    N = utils.get_unique_normals(N)
-=======
 from pychop3d.configuration import Configuration
 
 
@@ -26,7 +13,6 @@
     N = config.normals
     Np = node.auxiliary_normals()
     N = utils.get_unique_normals(np.concatenate((N, Np), axis=0))
->>>>>>> 3ffe6d77
     trees = []
     for i in range(N.shape[0]):
         normal = N[i]
@@ -45,8 +31,7 @@
     return result_set
 
 
-<<<<<<< HEAD
-def beam_search(starter, cfg):
+def beam_search(starter):
     if isinstance(starter, trimesh.Trimesh):
         current_trees = [bsp.BSPTree(starter)]
     elif isinstance(starter, bsp.BSPTree):
@@ -54,10 +39,6 @@
     else:
         raise NotImplementedError
 
-=======
-def beam_search(obj):
-    current_trees = [bsp.BSPTree(obj)]
->>>>>>> 3ffe6d77
     splits = 1
     while not utils.all_at_goal(current_trees):
         new_bsps = []
@@ -65,22 +46,17 @@
             current_trees.remove(tree)
             largest_node = tree.largest_part()
             new_bsps += evaluate_cuts(tree, largest_node)
-<<<<<<< HEAD
 
         current_trees += new_bsps
         current_trees = sorted(current_trees, key=lambda x: x.objective)
-        current_trees = current_trees[:cfg.beam_width]
+        current_trees = current_trees[:config.beam_width]
 
         print(f"Splits: {splits}, best objective: {current_trees[0].objective}, estimated number of parts: "
-              f"{current_trees[0].largest_part().number_of_parts_estimate()}")
+              f"{current_trees[0].largest_part().n_parts}")
 
         for i, tree in enumerate(current_trees):
             tree.save(f"{i}.json")
 
-=======
-        current_trees = sorted(new_bsps, key=lambda x: x.get_objective())[:config.beam_width]
-        print(f"Splits: {splits}, best objective: {current_trees[0].get_objective()}, estimated number of parts: "
-              f"{current_trees[0].largest_part().n_parts}")
->>>>>>> 3ffe6d77
         splits += 1
+
     return current_trees[0]