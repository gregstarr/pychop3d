import trimesh
import numpy as np

from pychop3d import bsp
from pychop3d import bsp_mesh
from pychop3d.configuration import Configuration


config = Configuration.config


def test_number_of_parts():
    # test on a small sphere
    mesh = trimesh.primitives.Sphere(radius=10)
    chull = mesh.convex_hull
    mesh = bsp_mesh.BSPMesh.from_trimesh(mesh)
    mesh._convex_hull = chull

    tree = bsp.BSPTree(mesh)
    assert tree.nparts_objective() == 1
<<<<<<< HEAD
    assert tree.nodes[0].number_of_parts_estimate() == 1
=======
    assert tree.nodes[0].n_parts == 1
>>>>>>> 3ffe6d77
    # test on a large box
    mesh = trimesh.primitives.Box(extents=(50, 50, 220))
    chull = mesh.convex_hull
    mesh = bsp_mesh.BSPMesh.from_trimesh(mesh)
    mesh._convex_hull = chull

    tree = bsp.BSPTree(mesh)
    assert tree.nparts_objective() == 1
<<<<<<< HEAD
    assert tree.nodes[0].number_of_parts_estimate() == 2
=======
    assert tree.nodes[0].n_parts == 2
>>>>>>> 3ffe6d77
    # test splitting the box into 2 through the middle
    tree = tree.expand_node((np.zeros(3), np.array([0, 0, 1])), tree.nodes[0])
    assert tree.nparts_objective() == 1
    assert tree.get_node((0,)).n_parts == 1
    assert tree.get_node((1,)).n_parts == 1
    # rotate the box
    mesh.apply_transform(trimesh.transformations.random_rotation_matrix())
    tree = bsp.BSPTree(mesh)
    assert tree.nparts_objective() == 1
<<<<<<< HEAD
    assert tree.nodes[0].number_of_parts_estimate() == 2
=======
    assert tree.nodes[0].n_parts == 2
>>>>>>> 3ffe6d77


def test_utilization_1():
    # check that as the sphere gets larger, the utilization goes down
    mesh1 = trimesh.primitives.Sphere(radius=20)
    tree1 = bsp.BSPTree(mesh1)
    mesh2 = trimesh.primitives.Sphere(radius=40)
    tree2 = bsp.BSPTree(mesh2)
    mesh3 = trimesh.primitives.Sphere(radius=60)
    tree3 = bsp.BSPTree(mesh3)
    print(f"\n{tree1.utilization_objective()} > {tree2.utilization_objective()} > {tree3.utilization_objective()}")
    assert tree1.utilization_objective() > tree2.utilization_objective() > tree3.utilization_objective()

    # check that a slice in the middle has a better utilization than a slice not down middle
    mesh = trimesh.primitives.Box(extents=(100, 100, 220))
    tree1 = bsp.BSPTree(mesh)
    tree1 = tree1.expand_node((np.zeros(3), np.array([0, 0, 1])), tree1.nodes[0])
    tree2 = bsp.BSPTree(mesh)
    tree2 = tree2.expand_node((np.array([0, 0, 100]), np.array([0, 0, 1])), tree2.nodes[0])
    print(f"\n{tree1.utilization_objective()} < {tree2.utilization_objective()}")
    assert tree1.utilization_objective() < tree2.utilization_objective()


def test_fragility():
    # prepare mesh
    mesh = trimesh.primitives.Box(extents=[50, 50, 200]).subdivide()
    chull = mesh.convex_hull
    mesh = bsp_mesh.BSPMesh.from_trimesh(mesh)
    mesh._convex_hull = chull

    tree = bsp.BSPTree(mesh)
    tree = tree.expand_node((np.array([0, 0, 100 - 1.5 * config.connector_diameter - 1]), np.array([0, 0, 1])), tree.nodes[0])
    fragility = tree.fragility_objective()
    assert fragility == 0
    tree = bsp.BSPTree(mesh)
    tree = tree.expand_node((np.array([0, 0, 100 - 1.5 * config.connector_diameter + 1]), np.array([0, 0, 1])), tree.nodes[0])
    fragility = tree.fragility_objective()
    assert fragility == np.inf<|MERGE_RESOLUTION|>--- conflicted
+++ resolved
@@ -13,29 +13,19 @@
     # test on a small sphere
     mesh = trimesh.primitives.Sphere(radius=10)
     chull = mesh.convex_hull
-    mesh = bsp_mesh.BSPMesh.from_trimesh(mesh)
-    mesh._convex_hull = chull
+    mesh = bsp_mesh.BSPMesh.from_trimesh(mesh, chull)
 
     tree = bsp.BSPTree(mesh)
     assert tree.nparts_objective() == 1
-<<<<<<< HEAD
-    assert tree.nodes[0].number_of_parts_estimate() == 1
-=======
     assert tree.nodes[0].n_parts == 1
->>>>>>> 3ffe6d77
     # test on a large box
     mesh = trimesh.primitives.Box(extents=(50, 50, 220))
     chull = mesh.convex_hull
-    mesh = bsp_mesh.BSPMesh.from_trimesh(mesh)
-    mesh._convex_hull = chull
+    mesh = bsp_mesh.BSPMesh.from_trimesh(mesh, chull)
 
     tree = bsp.BSPTree(mesh)
     assert tree.nparts_objective() == 1
-<<<<<<< HEAD
-    assert tree.nodes[0].number_of_parts_estimate() == 2
-=======
     assert tree.nodes[0].n_parts == 2
->>>>>>> 3ffe6d77
     # test splitting the box into 2 through the middle
     tree = tree.expand_node((np.zeros(3), np.array([0, 0, 1])), tree.nodes[0])
     assert tree.nparts_objective() == 1
@@ -45,11 +35,7 @@
     mesh.apply_transform(trimesh.transformations.random_rotation_matrix())
     tree = bsp.BSPTree(mesh)
     assert tree.nparts_objective() == 1
-<<<<<<< HEAD
-    assert tree.nodes[0].number_of_parts_estimate() == 2
-=======
     assert tree.nodes[0].n_parts == 2
->>>>>>> 3ffe6d77
 
 
 def test_utilization_1():
@@ -77,8 +63,7 @@
     # prepare mesh
     mesh = trimesh.primitives.Box(extents=[50, 50, 200]).subdivide()
     chull = mesh.convex_hull
-    mesh = bsp_mesh.BSPMesh.from_trimesh(mesh)
-    mesh._convex_hull = chull
+    mesh = bsp_mesh.BSPMesh.from_trimesh(mesh, chull)
 
     tree = bsp.BSPTree(mesh)
     tree = tree.expand_node((np.array([0, 0, 100 - 1.5 * config.connector_diameter - 1]), np.array([0, 0, 1])), tree.nodes[0])
