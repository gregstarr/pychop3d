import pytest
import trimesh
import numpy as np
import copy

from pychop3d import bsp
from pychop3d.configuration import Configuration
from pychop3d import bsp_mesh


<<<<<<< HEAD
def test_expand_node(mesh):
    print()
    tree = bsp.BSPTree(mesh)
    node = tree.nodes[0]
    extents = node.part.bounding_box_oriented.primitive.extents
    normal = trimesh.unitize(np.random.rand(3))
    planes = node.get_planes(normal, extents.min()/10)
    plane = planes[np.random.randint(0, len(planes))]
    tree = tree.expand_node(plane, node)


def test_different_from(mesh):
    print()
    tree = bsp.BSPTree(mesh)
    root = tree.nodes[0]
    extents = root.part.bounding_box_oriented.primitive.extents
    normal = trimesh.unitize(np.random.rand(3))
    planes = root.get_planes(normal, extents.min() / 10)
    plane = planes[np.random.randint(0, len(planes))]
    base_node = copy.deepcopy(root)
    base_node.split(plane)

    # smaller origin offset, should not be different
    test_node = copy.deepcopy(root)
    origin = plane[0] + trimesh.unitize(np.random.rand(3)) * .095 * np.sqrt(np.sum(constants.PRINTER_EXTENTS ** 2))
    test_plane = (origin, plane[1])
    test_node.split(test_plane)
    assert not base_node.different_from(test_node)

    # larger origin offset, should be different
    test_node = copy.deepcopy(root)
    origin = plane[0] + trimesh.unitize(np.random.rand(3)) * .15 * np.sqrt(np.sum(constants.PRINTER_EXTENTS ** 2))
    test_plane = (origin, plane[1])
    test_node.split(test_plane)
    assert base_node.different_from(test_node)

    # smaller angle difference, should not be different
    test_node = copy.deepcopy(root)
    random_vector = trimesh.unitize(np.random.rand(3))
    axis = np.cross(random_vector, plane[1])
    rotation = trimesh.transformations.rotation_matrix(np.pi / 11, axis)
    normal = trimesh.transform_points(plane[1][None, :], rotation)[0]
    test_plane = (plane[0], normal)
    test_node.split(test_plane)
    assert not base_node.different_from(test_node)

    # larger angle difference, should be different
    test_node = copy.deepcopy(root)
    random_vector = trimesh.unitize(np.random.rand(3))
    axis = np.cross(random_vector, plane[1])
    rotation = trimesh.transformations.rotation_matrix(np.pi / 9, axis)
    normal = trimesh.transform_points(plane[1][None, :], rotation)[0]
    test_plane = (plane[0], normal)
    test_node.split(test_plane)
    assert base_node.different_from(test_node)


def test_copy(mesh):
    mesh = copy.deepcopy(mesh)
    for i in range(10000):
        mesh = copy.deepcopy(mesh)

    tree = bsp.BSPTree(mesh)
    node = tree.nodes[0]
    for i in range(10000):
        node = copy.deepcopy(node)

    for i in range(10000):
        tree = copy.deepcopy(tree)
=======
config = Configuration.config


def test_expand_node():
    # open and prepare mesh
    mesh = trimesh.load(config.mesh, validate=True)
    chull = mesh.convex_hull
    mesh = bsp_mesh.BSPMesh.from_trimesh(mesh)
    mesh._convex_hull = chull
    # make tree, get node, get random normal, pick a plane right through middle, make sure that the slice is good
    tree = bsp.BSPTree(mesh)
    node = tree.largest_part()
    extents = node.part.bounding_box_oriented.primitive.extents
    normal = np.array([1, 0, 0])
    planes = node.get_planes(normal, extents.min() / 10)
    plane = planes[len(planes) // 2]
    tree = tree.expand_node(plane, node)


def test_different_from():
    pass
>>>>>>> 3ffe6d77
<|MERGE_RESOLUTION|>--- conflicted
+++ resolved
@@ -8,9 +8,16 @@
 from pychop3d import bsp_mesh
 
 
-<<<<<<< HEAD
-def test_expand_node(mesh):
+config = Configuration.config
+
+
+def test_expand_node():
     print()
+    # open and prepare mesh
+    mesh = trimesh.load(config.mesh, validate=True)
+    chull = mesh.convex_hull
+    mesh = bsp_mesh.BSPMesh.from_trimesh(mesh, chull)
+
     tree = bsp.BSPTree(mesh)
     node = tree.nodes[0]
     extents = node.part.bounding_box_oriented.primitive.extents
@@ -20,33 +27,38 @@
     tree = tree.expand_node(plane, node)
 
 
-def test_different_from(mesh):
+def test_different_from():
     print()
+    # open and prepare mesh
+    mesh = trimesh.load(config.mesh, validate=True)
+    chull = mesh.convex_hull
+    mesh = bsp_mesh.BSPMesh.from_trimesh(mesh, chull)
+
     tree = bsp.BSPTree(mesh)
     root = tree.nodes[0]
     extents = root.part.bounding_box_oriented.primitive.extents
     normal = trimesh.unitize(np.random.rand(3))
     planes = root.get_planes(normal, extents.min() / 10)
     plane = planes[np.random.randint(0, len(planes))]
-    base_node = copy.deepcopy(root)
+    base_node = root.copy()
     base_node.split(plane)
 
     # smaller origin offset, should not be different
-    test_node = copy.deepcopy(root)
-    origin = plane[0] + trimesh.unitize(np.random.rand(3)) * .095 * np.sqrt(np.sum(constants.PRINTER_EXTENTS ** 2))
+    test_node = root.copy()
+    origin = plane[0] + trimesh.unitize(np.random.rand(3)) * .095 * np.sqrt(np.sum(config.printer_extents ** 2))
     test_plane = (origin, plane[1])
     test_node.split(test_plane)
     assert not base_node.different_from(test_node)
 
     # larger origin offset, should be different
-    test_node = copy.deepcopy(root)
-    origin = plane[0] + trimesh.unitize(np.random.rand(3)) * .15 * np.sqrt(np.sum(constants.PRINTER_EXTENTS ** 2))
+    test_node = root.copy()
+    origin = plane[0] + trimesh.unitize(np.random.rand(3)) * .15 * np.sqrt(np.sum(config.printer_extents ** 2))
     test_plane = (origin, plane[1])
     test_node.split(test_plane)
     assert base_node.different_from(test_node)
 
     # smaller angle difference, should not be different
-    test_node = copy.deepcopy(root)
+    test_node = root.copy()
     random_vector = trimesh.unitize(np.random.rand(3))
     axis = np.cross(random_vector, plane[1])
     rotation = trimesh.transformations.rotation_matrix(np.pi / 11, axis)
@@ -56,7 +68,7 @@
     assert not base_node.different_from(test_node)
 
     # larger angle difference, should be different
-    test_node = copy.deepcopy(root)
+    test_node = root.copy()
     random_vector = trimesh.unitize(np.random.rand(3))
     axis = np.cross(random_vector, plane[1])
     rotation = trimesh.transformations.rotation_matrix(np.pi / 9, axis)
@@ -66,7 +78,12 @@
     assert base_node.different_from(test_node)
 
 
-def test_copy(mesh):
+def test_copy():
+    # open and prepare mesh
+    mesh = trimesh.load(config.mesh, validate=True)
+    chull = mesh.convex_hull
+    mesh = bsp_mesh.BSPMesh.from_trimesh(mesh, chull)
+
     mesh = copy.deepcopy(mesh)
     for i in range(10000):
         mesh = copy.deepcopy(mesh)
@@ -78,16 +95,13 @@
 
     for i in range(10000):
         tree = copy.deepcopy(tree)
-=======
-config = Configuration.config
 
 
 def test_expand_node():
     # open and prepare mesh
     mesh = trimesh.load(config.mesh, validate=True)
     chull = mesh.convex_hull
-    mesh = bsp_mesh.BSPMesh.from_trimesh(mesh)
-    mesh._convex_hull = chull
+    mesh = bsp_mesh.BSPMesh.from_trimesh(mesh, chull)
     # make tree, get node, get random normal, pick a plane right through middle, make sure that the slice is good
     tree = bsp.BSPTree(mesh)
     node = tree.largest_part()
@@ -95,9 +109,4 @@
     normal = np.array([1, 0, 0])
     planes = node.get_planes(normal, extents.min() / 10)
     plane = planes[len(planes) // 2]
-    tree = tree.expand_node(plane, node)
-
-
-def test_different_from():
-    pass
->>>>>>> 3ffe6d77
+    tree = tree.expand_node(plane, node)